#include "detail/define_method_and_auto_wrap.hpp"
#include "Object.hpp"
#include "Address_Registration_Guard.hpp"
#include "Data_Object.hpp"
#include "Data_Type.hpp"
#include "Symbol.hpp"
#include "Exception.hpp"
#include "protect.hpp"

#include "Module.hpp"
#include "Class.hpp"
#include "Data_Type.hpp"

#include "detail/ruby.hpp"
#include "detail/method_data.hpp"


inline
Rice::Module_base::
Module_base(VALUE v)
  : Object(v)
  , handler_(Qnil)
  , handler_guard_(&handler_)
{
}

inline
Rice::Module_base::
Module_base(Module_base const & other)
  : Object(other)
  , handler_(other.handler_)
  , handler_guard_(&handler_)
{
}

inline
Rice::Module_base &
Rice::Module_base::
operator=(Module_base const & other)
{
  Module_base tmp(other);
  swap(tmp);
  return *this;
}

inline
void
Rice::Module_base::
swap(Module_base & other)
{
  std::swap(handler_, other.handler_);
  Object::swap(other);
}

template<typename Exception_T, typename Functor_T>
inline
void
Rice::Module_base::
add_handler(Functor_T functor)
{
  Data_Object<detail::Exception_Handler> handler(
      new detail::
      Functor_Exception_Handler<Exception_T, Functor_T>(
          functor,
          this->handler()),
      rb_cObject);
  this->handler_.swap(handler);
}

inline
Rice::Object
Rice::Module_base::
handler() const
{
  if(!handler_.test())
  {
    Data_Object<Rice::detail::Default_Exception_Handler> handler(
        new Rice::detail::Default_Exception_Handler,
        rb_cObject);
    handler_.swap(handler);
  }

  return handler_;
}

template<typename Base_T, typename Derived_T>
inline
Rice::Module_impl<Base_T, Derived_T>::
Module_impl()
  : Base_T()
{
}

template<typename Base_T, typename Derived_T>
template<typename T>
inline
Rice::Module_impl<Base_T, Derived_T>::
Module_impl(T const & arg)
  : Base_T(arg)
{
}

template<typename Base_T, typename Derived_T>
template<typename Exception_T, typename Functor_T>
inline
Derived_T &
Rice::Module_impl<Base_T, Derived_T>::
add_handler(
    Functor_T functor)
{
  Module_base::add_handler<Exception_T>(functor);
  return (Derived_T &)*this;
}

template<typename Base_T, typename Derived_T>
template<typename Func_T>
inline
Derived_T &
Rice::Module_impl<Base_T, Derived_T>::
define_method(
    Identifier name,
    Func_T func)
{
  detail::define_method_and_auto_wrap(
      *this, name, func, this->handler());
  return (Derived_T &)*this;
}

template<typename Base_T, typename Derived_T>
template<typename Func_T>
inline
Derived_T &
Rice::Module_impl<Base_T, Derived_T>::
define_singleton_method(
<<<<<<< HEAD
    char const * name,
    Func_T func)
=======
    Identifier name,
    T func)
>>>>>>> d419d65c
{
  detail::define_method_and_auto_wrap(
      rb_class_of(*this), name, func, this->handler());
  return (Derived_T &)*this;
}

template<typename Base_T, typename Derived_T>
template<typename Func_T>
inline
Derived_T &
Rice::Module_impl<Base_T, Derived_T>::
define_module_function(
<<<<<<< HEAD
    char const * name,
    Func_T func)
{
  define_method(name, func);
  this->call("module_function", Symbol(name));
=======
    Identifier name,
    T func)
{
  if(this->rb_type() != T_MODULE)
  {
    throw Rice::Exception(
        rb_eTypeError,
        "can only define module functions for modules");
  }

  define_method(name, func);
  define_singleton_method(name, func);
>>>>>>> d419d65c
  return (Derived_T &)*this;
}

namespace Rice
{

namespace detail
{

class Iterator
{
public:
  virtual ~Iterator() { }

  virtual VALUE call_impl(VALUE self) = 0;

  static VALUE call(VALUE self)
  {
    void * data = (void *)Rice::detail::method_data();
    Iterator * iterator = static_cast<Iterator *>(data);
    return iterator->call_impl(self);
  }
};

template<typename T, typename Iterator_T>
class Iterator_Impl
  : public Iterator
{
public:
  Iterator_Impl(
      Iterator_T (T::*begin)(),
      Iterator_T (T::*end)(),
      Rice::Data_Type<T> data_type)
    : begin_(begin)
    , end_(end)
    , data_type_(data_type)
  {
  }

  virtual VALUE call_impl(VALUE self)
  {
    Rice::Data_Object<T> obj(self, data_type_);
    Iterator_T it = obj->begin();
    Iterator_T end = obj->end();
    for(; it != end; ++it)
    {
      protect(rb_yield, to_ruby(*it));
    }
    return self;
  }

private:
  Iterator_T (T::*begin_)();
  Iterator_T (T::*end_)();
  Rice::Data_Type<T> data_type_;
};

} // namespace detail

} // namespace Rice

template<typename Base_T, typename Derived_T>
template<typename T, typename Iterator_T>
inline
Derived_T &
Rice::Module_impl<Base_T, Derived_T>::
define_iterator(
    Iterator_T (T::*begin)(),
    Iterator_T (T::*end)(),
    Identifier name)
{
  // TODO: memory leak!!!!!!!
  detail::Iterator * iterator =
    new detail::Iterator_Impl<T, Iterator_T>(
        begin,
        end,
        Data_Type<T>());
  detail::define_method_with_data(
      static_cast<VALUE>(*this),
      name,
      (RUBY_METHOD_FUNC)iterator->call,
      0,
      (VALUE)iterator); // TODO
  return (Derived_T &)*this;
}

namespace Rice
{

namespace detail
{

inline VALUE
  include_module(VALUE mod, VALUE inc)
{
  rb_include_module(mod, inc);
  return Qnil;
}

inline VALUE
const_set(VALUE mod, ID name, VALUE value)
{
  rb_const_set(mod, name, value);
  return Qnil;
}

} // namespace detail

} // namespace Rice

template<typename Base_T, typename Derived_T>
inline
Derived_T &
Rice::Module_impl<Base_T, Derived_T>::
include_module(
    Module const & inc)
{
  protect(detail::include_module, *this, inc);
  return (Derived_T &)*this;
}

template<typename Base_T, typename Derived_T>
inline
Derived_T &
Rice::Module_impl<Base_T, Derived_T>::
const_set(
    Identifier name,
    Object value)
{
  protect(detail::const_set, *this, name, value);
  return (Derived_T &)*this;
}

template<typename Base_T, typename Derived_T>
inline
Rice::Object
Rice::Module_impl<Base_T, Derived_T>::
const_get(
    Identifier name) const
{
  return protect(rb_const_get, *this, name);
}

template<typename Base_T, typename Derived_T>
inline
bool
Rice::Module_impl<Base_T, Derived_T>::
const_defined(Identifier name) const
{
  int result = protect(rb_const_defined, *this, name);
  return bool(result);
}

template<typename Base_T, typename Derived_T>
inline
void
Rice::Module_impl<Base_T, Derived_T>::
remove_const(Identifier name)
{
  protect(rb_mod_remove_const, *this, Symbol(name));
}

template<typename Base_T, typename Derived_T>
inline
Rice::Module
Rice::Module_impl<Base_T, Derived_T>::
define_module(
    char const * name)
{
  return Rice::define_module_under(*this, name);
}

template<typename Base_T, typename Derived_T>
inline
Rice::Class
Rice::Module_impl<Base_T, Derived_T>::
define_class(
    char const * name,
    Object superclass)
{
  return Rice::define_class_under(*this, name, superclass);
}

template<typename Base_T, typename Derived_T>
template<typename T>
inline
Rice::Data_Type<T>
Rice::Module_impl<Base_T, Derived_T>::
define_class_with_object_as_base(
    char const * name)
{
  return Rice::define_class_under<T>(*this, name);
}

template<typename Base_T, typename Derived_T>
template<typename T, typename T_Base_T>
inline
Rice::Data_Type<T>
Rice::Module_impl<Base_T, Derived_T>::
define_class(
    char const * name)
{
  return Rice::define_class_under<T, T_Base_T>(
      *this,
      name);
}
<|MERGE_RESOLUTION|>--- conflicted
+++ resolved
@@ -132,13 +132,8 @@
 Derived_T &
 Rice::Module_impl<Base_T, Derived_T>::
 define_singleton_method(
-<<<<<<< HEAD
-    char const * name,
+    Identifier name,
     Func_T func)
-=======
-    Identifier name,
-    T func)
->>>>>>> d419d65c
 {
   detail::define_method_and_auto_wrap(
       rb_class_of(*this), name, func, this->handler());
@@ -151,15 +146,8 @@
 Derived_T &
 Rice::Module_impl<Base_T, Derived_T>::
 define_module_function(
-<<<<<<< HEAD
-    char const * name,
+    Identifier name,
     Func_T func)
-{
-  define_method(name, func);
-  this->call("module_function", Symbol(name));
-=======
-    Identifier name,
-    T func)
 {
   if(this->rb_type() != T_MODULE)
   {
@@ -170,7 +158,6 @@
 
   define_method(name, func);
   define_singleton_method(name, func);
->>>>>>> d419d65c
   return (Derived_T &)*this;
 }
 
