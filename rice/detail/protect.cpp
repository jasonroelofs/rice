#include "protect.hpp"
#include "../Exception.hpp"
#include "../Jump_Tag.hpp"

#ifndef TAG_RAISE
#define TAG_RAISE 0x6
#endif

VALUE Rice::detail::
protect(
    RUBY_VALUE_FUNC f,
    VALUE arg)
{
  int state = 0;
  VALUE retval = rb_protect(f, arg, &state);
  if(state != 0)
  {
<<<<<<< HEAD
    if(state == TAG_RAISE && RTEST(ruby_errinfo))
    {
      // TODO: convert NoMemoryError into bad_alloc?
      VALUE err = ruby_errinfo;
      ruby_errinfo = 0;
      throw Rice::Exception(err);
=======
    if(state == TAG_RAISE && rb_errinfo() != Qnil)
    {
      // TODO: convert NoMemoryError into bad_alloc?
      throw Rice::Exception(rb_errinfo());
>>>>>>> d419d65c
    }
    throw Jump_Tag(state);
  }
  return retval;
}
<|MERGE_RESOLUTION|>--- conflicted
+++ resolved
@@ -15,19 +15,12 @@
   VALUE retval = rb_protect(f, arg, &state);
   if(state != 0)
   {
-<<<<<<< HEAD
-    if(state == TAG_RAISE && RTEST(ruby_errinfo))
+    VALUE err = rb_errinfo();
+    if(state == TAG_RAISE && RTEST(err))
     {
       // TODO: convert NoMemoryError into bad_alloc?
-      VALUE err = ruby_errinfo;
-      ruby_errinfo = 0;
+      rb_set_errinfo(Rice::Nil);
       throw Rice::Exception(err);
-=======
-    if(state == TAG_RAISE && rb_errinfo() != Qnil)
-    {
-      // TODO: convert NoMemoryError into bad_alloc?
-      throw Rice::Exception(rb_errinfo());
->>>>>>> d419d65c
     }
     throw Jump_Tag(state);
   }
